--- conflicted
+++ resolved
@@ -490,18 +490,12 @@
       }
     } // end xml parse
 
-<<<<<<< HEAD
-    const int n_bools = 5;
-    const int n_uint = 15;
-    const int n_doubles = 6;
-=======
     // data will be invalid here for non-root ranks but everything will be sized correctly and
     // consistently and overwritted by the broadcast from root to all
     uint32_t n_regions = regions.size();
     uint32_t n_x_div = n_x_cells.size();
     uint32_t n_y_div = n_y_cells.size();
     uint32_t n_z_div = n_z_cells.size();
->>>>>>> 927f0522
     MPI_Datatype MPI_Region = mpi_types.get_region_type();
     vector<int> all_bools = {write_silo, use_comb, print_verbose, print_mesh_info,
                             use_gpu_transporter};
@@ -521,36 +515,7 @@
 
       // bcs
       MPI_Bcast(&bcast_bcs[0], 6, MPI_INT, 0, MPI_COMM_WORLD);
-<<<<<<< HEAD
-
-      // uint32
-      vector<uint32_t> all_uint = {seed,
-                                   dd_mode,
-                                   decomp_mode,
-                                   n_omp_threads,
-                                   output_freq,
-                                   batch_size,
-                                   particle_message_size,
-                                   n_divisions,
-                                   n_global_x_cells,
-                                   n_global_y_cells,
-                                   n_global_z_cells,
-                                   n_regions,
-                                   n_x_div,
-                                   n_y_div,
-                                   n_z_div};
-
-      if (all_uint.size() != n_uint) {
-        std::cout<<"SIZE MISMATCH IN UINT COMMUNICATION, EXITING..."<<std::endl;
-        exit(EXIT_FAILURE);
-      }
-
-      MPI_Bcast(all_uint.data(), n_uint, MPI_UNSIGNED, 0, MPI_COMM_WORLD);
-
-      // uint64
-=======
       MPI_Bcast(all_uint.data(), all_uint.size(), MPI_UNSIGNED, 0, MPI_COMM_WORLD);
->>>>>>> 927f0522
       MPI_Bcast(&n_photons, 1, MPI_UNSIGNED_LONG, 0, MPI_COMM_WORLD);
       MPI_Bcast(all_doubles.data(), all_doubles.size(), MPI_DOUBLE, 0, MPI_COMM_WORLD);
       MPI_Bcast(regions.data(), n_regions, MPI_Region, 0, MPI_COMM_WORLD);
@@ -594,27 +559,6 @@
       MPI_Bcast(bcast_bcs.data(), 6, MPI_INT, 0, MPI_COMM_WORLD);
       for (int i = 0; i < 6; ++i)
         bc[i] = Constants::bc_type(bcast_bcs[i]);
-
-<<<<<<< HEAD
-      // set uints
-      vector<uint32_t> all_uint(n_uint);
-      MPI_Bcast(all_uint.data(), n_uint, MPI_UNSIGNED, 0, MPI_COMM_WORLD);
-      seed = all_uint[0];
-      dd_mode = all_uint[1];
-      decomp_mode = all_uint[2];
-      n_omp_threads = all_uint[3];
-      output_freq = all_uint[4];
-      batch_size = all_uint[5];
-      particle_message_size = all_uint[6];
-      n_divisions = all_uint[7];
-      n_global_x_cells = all_uint[8];
-      n_global_y_cells = all_uint[9];
-      n_global_z_cells = all_uint[10];
-      const uint32_t n_regions = all_uint[11];
-      const uint32_t n_x_div = all_uint[12];
-      const uint32_t n_y_div = all_uint[13];
-      const uint32_t n_z_div = all_uint[14];
-=======
       // receive and set uints
       MPI_Bcast(all_uint.data(), all_uint.size(), MPI_UNSIGNED, 0, MPI_COMM_WORLD);
       size_t i=0;
@@ -635,7 +579,6 @@
       const uint32_t n_x_div = all_uint[i++];
       const uint32_t n_y_div = all_uint[i++];
       const uint32_t n_z_div = all_uint[i++];
->>>>>>> 927f0522
 
       // uint64
       MPI_Bcast(&n_photons, 1, MPI_UNSIGNED_LONG, 0, MPI_COMM_WORLD);
